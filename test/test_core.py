--- conflicted
+++ resolved
@@ -44,14 +44,10 @@
         read_results_df.sort_index(axis=1, inplace=True)
 
         results_path = self.data_set_path + '_results.txt'
-<<<<<<< HEAD
         expected_results_df = pd.read_table(results_path, index_col='DateTime', parse_dates=True, dtype=np.float64)
-=======
-        expected_results_df = pd.read_table(results_path, index_col='DateTime', parse_dates=True)
         expected_results_df.sort_index(axis=1, inplace=True)
->>>>>>> 8f297206
 
-        pd.testing.assert_frame_equal(read_results_df, expected_results_df.astype(float))
+        pd.testing.assert_frame_equal(read_results_df, expected_results_df)
 
     def _test_origin(self):
 
@@ -80,17 +76,11 @@
         advm_data_add_result = advm_data_1.add_data(advm_data_2)
 
         # test the resulting data of the add
-<<<<<<< HEAD
-        result_data_df = advm_data_add_result.get_data().astype(float)
-        expected_data_df = pd.read_table(expected_data_path, index_col=0, parse_dates=True)
-        pd.testing.assert_frame_equal(result_data_df, expected_data_df.astype(float))
-=======
         result_data_df = advm_data_add_result.get_data()
         result_data_df.sort_index(axis=1, inplace=True)
-        expected_data_df = pd.read_table(expected_data_path, index_col=0, parse_dates=True)
+        expected_data_df = pd.read_table(expected_data_path, index_col=0, parse_dates=True, dtype=np.float64)
         expected_data_df.sort_index(axis=1, inplace=True)
         pd.testing.assert_frame_equal(result_data_df, expected_data_df)
->>>>>>> 8f297206
 
         # test the resulting origin of the add
         result_origin_df = advm_data_add_result.get_origin()
