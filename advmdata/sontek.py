--- conflicted
+++ resolved
@@ -235,8 +235,8 @@
         number_of_cells = self._configuration_parameters['Number of Cells']
 
         # 3G is blanking distance + 1.5* cell size
-        first_cell_midpoint = blanking_distance + 1.5 * cell_size
-        last_cell_mid_point = first_cell_midpoint + (number_of_cells - 1) * cell_size
+        first_cell_midpoint = blanking_distance + 1.5*cell_size
+        last_cell_mid_point = first_cell_midpoint + (number_of_cells - 1)*cell_size
 
         # defines linspace
         cell_range = np.linspace(first_cell_midpoint, last_cell_mid_point, num=number_of_cells)
@@ -278,7 +278,6 @@
 
         # Determine the instrument type
         instrument_type = mat_file['System_Id'][0, 0]['InstrumentType']
-
         if 'IQ' in instrument_type[0]:
             config_dict['Instrument'] = "IQ"
         else:
@@ -304,13 +303,7 @@
 
         # Read Cell Size in as centimeters, return meters
         cell_size = mat_file['System_IqSetup'][0, 0]['advancedSetup']['SLcellSize']
-<<<<<<< HEAD
-        # TODO: Check the units to see if we need to convert to meters
-        if cell_size > 100:
-            cell_size = cell_size / 100
-=======
         cell_size = cell_size / 1000
->>>>>>> e05b8d6f
         config_dict['Cell Size'] = float(cell_size[0])
 
         # Number of Cells
@@ -321,44 +314,13 @@
         return config_dict
 
     @staticmethod
-<<<<<<< HEAD
-    def _read_date_time(sontek_file_path):
-=======
     def _read_mat_dat(mat_file):
->>>>>>> e05b8d6f
-        """
-
-<<<<<<< HEAD
-        :param sontek_file_path: file path containing mat file
-        :return: sample times in a DataFrame datetime index
-        """
-        mat_file = scipy.io.loadmat(sontek_file_path, struct_as_record=True, squeeze_me=False)
-
-        # Load in Sample Times
-        sample_time = mat_file['FlowData_SampleTime']
-        sample_time = sample_time.flatten()
-
-        # Convert Sample times to date time index
-        sample_times = [datetime(2000, 1, 1, 0, 0) + timedelta(microseconds=x) for x in sample_time]
-        datetime_index = pd.to_datetime(sample_times)
-
-        return datetime_index
-
-    @staticmethod
-    def _read_mat_file_dat(sontek_file_path):
         """
         Read the '.mat' file and create a DataFrame for flow parameters
 
-        :param sontek_file_path: Filepath containing the Sontek '.mat' file
-        :return: Timestamp formatted DataFrame containing flow parameters
-        """
-        # Load .mat file into a variable
-        mat_file = scipy.io.loadmat(sontek_file_path, struct_as_record=True, squeeze_me=False)
-=======
         :param mat_file: Opened MAT file containing SL3G data
         :return: Timestamp formatted DataFrame containing flow parameters
         """
->>>>>>> e05b8d6f
 
         # Read in temperature
         temperature = mat_file['FlowData_Temp']
@@ -369,11 +331,7 @@
         v_beam = v_beam.flatten()
 
         # Create a DataFrame from variables above with 'index=timestamp'
-<<<<<<< HEAD
-        dat_df = pd.DataFrame({'Temp': temperature, 'Vertical Beam': v_beam})
-=======
         dat_df = pd.DataFrame({'Temp': temperature, 'Vbeam': v_beam})
->>>>>>> e05b8d6f
 
         return dat_df
 
@@ -394,35 +352,14 @@
 
         amp_data = np.hstack((beam_one_amp, beam_two_amp))
 
-<<<<<<< HEAD
-        number_cells = mat_file['System_IqSetup'][0, 0]['advancedSetup']['SLcellCount']
-        number_cells = int(number_cells[0])
-
-        # Beam one SNR data
-        beam_one_amp = mat_file['Profile_0_Amp']
-        beam_snr = mat_file['FlowData_SNR']
-        beam_one_snr = intensity_factor * (beam_one_amp - beam_snr[:, 0, None])
-=======
         number_of_cells = beam_one_amp.shape[1]
         column_names = ['Cell{0:02}Amp{1:1}'.format(cell, beam) for beam in [1, 2]
                         for cell in range(1, number_of_cells+1)]
->>>>>>> e05b8d6f
 
         # Create DataFrames for both beams
         amp_df = pd.DataFrame(data=amp_data, columns=column_names)
 
-<<<<<<< HEAD
-        # Create DataFrames for both beams and merge them
-        snr_df1 = pd.DataFrame(beam_one_snr)
-        snr_df1 = snr_df1.rename(columns=lambda x: 'Cell[' + str(x).zfill(2) + ']Amp[1]')
-
-        snr_df2 = pd.DataFrame(beam_two_snr)
-        snr_df2 = snr_df2.rename(columns=lambda x: 'Cell[' + str(x).zfill(2) + ']Amp[2]')
-
-        snr_df = pd.concat([snr_df1, snr_df2], axis=1)
-=======
         return amp_df
->>>>>>> e05b8d6f
 
     @staticmethod
     def _read_mat_cell_vel(mat_file):
@@ -477,40 +414,22 @@
         mat_file = scipy.io.loadmat(mat_file_path, struct_as_record=True, squeeze_me=False)
 
         # Read the Argonaut '.mat' files into DataFrame
-<<<<<<< HEAD
-        dat_df = cls._read_mat_file_dat(mat_file_path)
-        snr_df = cls._read_sontek_snr(mat_file_path)
-        config_dict = cls._read_mat_file_param(mat_file_path)
-        datetime_index = cls._read_date_time(mat_file_path)
-=======
         dat_df = cls._read_mat_dat(mat_file)
         amp_df = cls._read_mat_cell_amp(mat_file)
         vel_df = cls._read_mat_cell_vel(mat_file)
         config_dict = cls._read_mat_param(mat_file)
->>>>>>> e05b8d6f
 
         # Read specific configuration values from '.mat' file
         configuration_parameters = ADVMConfigParam()
         configuration_parameters.update(config_dict)
 
-<<<<<<< HEAD
-        # Combine both DataFrames
-        acoustic_df = pd.concat([dat_df, snr_df], axis=1)
-
-        # Set Index to Date Time Index
-        acoustic_df = acoustic_df.set_index(datetime_index)
-
-        data_origin = datamanager.DataManager.create_data_origin(acoustic_df, mat_file_path + "(Sontek")
-=======
         # Combine both DataFrames and add date time index
         acoustic_df = pd.concat([dat_df, amp_df, vel_df], axis=1)
         datetime_index = cls._read_mat_sample_date_time(mat_file)
         acoustic_df.set_index(datetime_index, inplace=True)
->>>>>>> e05b8d6f
 
         # create a data manager from the acoustic data
         data_origin = datamanager.DataManager.create_data_origin(acoustic_df, mat_file_path + "(SL3G)")
         data_manager = datamanager.DataManager(acoustic_df, data_origin)
 
-        return cls(data_manager, configuration_parameters)
-
+        return cls(data_manager, configuration_parameters)